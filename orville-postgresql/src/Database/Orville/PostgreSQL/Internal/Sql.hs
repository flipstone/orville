{-|
Module    : Database.Orville.PostgreSQL.Internal.Sql
Copyright : Flipstone Technology Partners 2016-2018
License   : MIT
-}
module Database.Orville.PostgreSQL.Internal.Sql where

import qualified Data.List as List

import Database.Orville.PostgreSQL.Internal.Expr

mkInsertClause :: String -> [String] -> String
mkInsertClause tblName columnNames = mkInsertManyClause tblName columnNames 1

mkInsertManyClause :: String -> [String] -> Int -> String
mkInsertManyClause tblName columnNames recordCount =
  mkInsertIntoClause tblName columnNames ++ " VALUES " ++ placeholders
  where
    placeholder = "(" ++ (List.intercalate "," $ map (const "?") columnNames) ++ ")"
    placeholders = List.intercalate "," $ replicate recordCount placeholder

mkInsertIntoClause :: String -> [String] -> String
mkInsertIntoClause tblName columnNames =
  "INSERT INTO " ++
  escapedName tblName ++ " (" ++ columns ++ ")"
  where
<<<<<<< HEAD
    columns = List.intercalate "," $ columnNames
=======
    escapedColumnNames = rawExprToSql . generateSql . NameForm Nothing <$> columnNames
    columns = List.intercalate "," escapedColumnNames
    placeholders = List.intercalate "," $ map (const "?") columnNames
>>>>>>> 5a777cf8

mkUpdateClause :: String -> [String] -> String
mkUpdateClause tblName columnNames =
  "UPDATE " ++ escapedName tblName ++ " SET " ++ placeholders
  where
    escapedColumnNames = rawExprToSql . generateSql . NameForm Nothing <$> columnNames
    placeholders = List.intercalate "," $ map columnUpdateSql escapedColumnNames
    columnUpdateSql column = column ++ " = ?"

mkDeleteClause :: String -> String
mkDeleteClause tblName = "DELETE FROM " ++ escapedName tblName

escapedName :: String -> String
escapedName name = concat ["\"", name, "\""]
-- If you came here looking for mkSelectClause, check out
-- Database.Orville.PostgreSQL.Internal.Select<|MERGE_RESOLUTION|>--- conflicted
+++ resolved
@@ -24,13 +24,8 @@
   "INSERT INTO " ++
   escapedName tblName ++ " (" ++ columns ++ ")"
   where
-<<<<<<< HEAD
-    columns = List.intercalate "," $ columnNames
-=======
     escapedColumnNames = rawExprToSql . generateSql . NameForm Nothing <$> columnNames
-    columns = List.intercalate "," escapedColumnNames
-    placeholders = List.intercalate "," $ map (const "?") columnNames
->>>>>>> 5a777cf8
+    columns = List.intercalate "," $ escapedColumnNames
 
 mkUpdateClause :: String -> [String] -> String
 mkUpdateClause tblName columnNames =
