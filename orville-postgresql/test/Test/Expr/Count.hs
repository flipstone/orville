--- conflicted
+++ resolved
@@ -61,11 +61,7 @@
                   (Expr.columnName "count")
               ]
           )
-<<<<<<< HEAD
-          (Just (Expr.tableExpr (Expr.tableFromItem $ Orville.tableName Foo.table) Nothing Nothing Nothing Nothing Nothing))
-=======
-          (Just (Expr.tableExpr (Expr.referencesTable $ Orville.tableName Foo.table) Nothing Nothing Nothing Nothing Nothing Nothing))
->>>>>>> cc252ccd
+          (Just (Expr.tableExpr (Expr.tableFromItem $ Orville.tableName Foo.table) Nothing Nothing Nothing Nothing Nothing Nothing))
 
       marshaller =
         Orville.annotateSqlMarshallerEmptyAnnotation $
