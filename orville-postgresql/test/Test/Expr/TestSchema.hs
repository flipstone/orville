--- conflicted
+++ resolved
@@ -77,20 +77,13 @@
 
 findAllFooBarsInTable :: Expr.Qualified Expr.TableName -> Expr.QueryExpr
 findAllFooBarsInTable tableName =
-<<<<<<< HEAD
   let
     tableRef = Expr.tableFromItemWithAlias (Expr.stringToAliasExpr "b") tableName
   in
     Expr.queryExpr
       (Expr.selectClause $ Expr.selectExpr Nothing)
       (Expr.selectColumns [fooColumn, barColumnAliased])
-      (Just $ Expr.tableExpr tableRef Nothing Nothing (Just orderByFoo) Nothing Nothing)
-=======
-  Expr.queryExpr
-    (Expr.selectClause $ Expr.selectExpr Nothing)
-    (Expr.selectColumns [fooColumn, barColumn])
-    (Just $ Expr.tableExpr (Expr.referencesTable tableName) Nothing Nothing (Just orderByFoo) Nothing Nothing Nothing)
->>>>>>> cc252ccd
+      (Just $ Expr.tableExpr tableRef Nothing Nothing (Just orderByFoo) Nothing Nothing Nothing)
 
 encodeFooBar :: FooBar -> [(Maybe B8.ByteString, SqlValue.SqlValue)]
 encodeFooBar fooBar =
