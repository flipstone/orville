--- conflicted
+++ resolved
@@ -27,11 +27,7 @@
           let opts =
                 O.where_ $
                 O.whereQualified customerTable $
-<<<<<<< HEAD
-                (O.whereLike customerNameField "%LI%")
-=======
-                (customerNameField .== (customerName aliceCustomer))
->>>>>>> b3c00a70
+                O.whereLike customerNameField "%LI%"
           result <- run (S.runSelect $ completeOrderSelect opts)
           assertEqual
             "Order returned didn't match expected result"
