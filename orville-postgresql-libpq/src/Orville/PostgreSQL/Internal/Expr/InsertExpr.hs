--- conflicted
+++ resolved
@@ -21,11 +21,7 @@
 
 newtype InsertExpr
   = InsertExpr RawSql.RawSql
-<<<<<<< HEAD
   deriving (RawSql.SqlExpression)
-=======
-  deriving (RawSql.ToRawSql)
->>>>>>> f0db881a
 
 insertExpr :: TableName -> Maybe InsertColumnList -> InsertSource -> InsertExpr
 insertExpr target _ source =
@@ -44,11 +40,7 @@
 insertColumnList :: [ColumnName] -> InsertColumnList
 insertColumnList columnNames =
   InsertColumnList $
-<<<<<<< HEAD
-    RawSql.intercalate (RawSql.comma) (map RawSql.toRawSql columnNames)
-=======
     RawSql.intercalate RawSql.comma (map RawSql.toRawSql columnNames)
->>>>>>> f0db881a
 
 newtype InsertSource
   = InsertSource RawSql.RawSql
