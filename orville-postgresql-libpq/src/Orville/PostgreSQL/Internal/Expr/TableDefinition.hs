--- conflicted
+++ resolved
@@ -8,13 +8,9 @@
   )
 where
 
-<<<<<<< HEAD
-import Orville.PostgreSQL.Internal.Expr.ColumnDefinition (ColumnDefinition)
-=======
 import Data.List.NonEmpty (NonEmpty, toList)
 
-import Orville.PostgreSQL.Internal.Expr.ColumnDefinition (ColumnDefinition, columnDefinitionToSql)
->>>>>>> f0db881a
+import Orville.PostgreSQL.Internal.Expr.ColumnDefinition (ColumnDefinition)
 import Orville.PostgreSQL.Internal.Expr.Name (ColumnName, TableName)
 import qualified Orville.PostgreSQL.Internal.RawSql as RawSql
 
@@ -56,10 +52,6 @@
     mconcat
       [ RawSql.fromString "PRIMARY KEY "
       , RawSql.leftParen
-<<<<<<< HEAD
-      , RawSql.intercalate RawSql.comma (map RawSql.toRawSql columnNames)
-=======
       , RawSql.intercalate RawSql.comma (map RawSql.toRawSql (toList columnNames))
->>>>>>> f0db881a
       , RawSql.rightParen
       ]