{-# LANGUAGE GeneralizedNewtypeDeriving #-}

{- |
Module    : Orville.PostgreSQL.Expr.Query.TableExpr
Copyright : Flipstone Technology Partners 2016-2021
License   : MIT
-}
module Orville.PostgreSQL.Internal.Expr.Query.TableExpr
  ( TableExpr,
    tableExpr,
  )
where

<<<<<<< HEAD
import Orville.PostgreSQL.Internal.Expr.GroupBy (GroupByClause)
=======
import Data.Maybe (catMaybes)

import Orville.PostgreSQL.Internal.Expr.GroupBy (GroupByClause)
import Orville.PostgreSQL.Internal.Expr.LimitExpr (LimitExpr)
>>>>>>> f0db881a
import Orville.PostgreSQL.Internal.Expr.Name (TableName)
import Orville.PostgreSQL.Internal.Expr.OrderBy (OrderByClause)
import Orville.PostgreSQL.Internal.Expr.Where.WhereClause (WhereClause)
import qualified Orville.PostgreSQL.Internal.RawSql as RawSql

newtype TableExpr
  = TableExpr RawSql.RawSql
  deriving (RawSql.SqlExpression)

tableExpr ::
  TableName ->
  Maybe WhereClause ->
  Maybe OrderByClause ->
  Maybe GroupByClause ->
  Maybe LimitExpr ->
  TableExpr
tableExpr tableName maybeWhereClause maybeOrderByClause maybeGroupByClause maybeLimitExpr =
  TableExpr $
<<<<<<< HEAD
    RawSql.toRawSql tableName
      <> RawSql.space
      <> maybe mempty RawSql.toRawSql mbWhereClause
      <> maybe mempty RawSql.toRawSql maybeOrderByClause
      <> maybe mempty RawSql.toRawSql maybeGroupByClause
=======
    RawSql.intercalate RawSql.space $
      (RawSql.toRawSql tableName) :
      catMaybes
        [ RawSql.toRawSql <$> maybeWhereClause
        , RawSql.toRawSql <$> maybeOrderByClause
        , RawSql.toRawSql <$> maybeGroupByClause
        , RawSql.toRawSql <$> maybeLimitExpr
        ]
>>>>>>> f0db881a
<|MERGE_RESOLUTION|>--- conflicted
+++ resolved
@@ -11,14 +11,10 @@
   )
 where
 
-<<<<<<< HEAD
-import Orville.PostgreSQL.Internal.Expr.GroupBy (GroupByClause)
-=======
 import Data.Maybe (catMaybes)
 
 import Orville.PostgreSQL.Internal.Expr.GroupBy (GroupByClause)
 import Orville.PostgreSQL.Internal.Expr.LimitExpr (LimitExpr)
->>>>>>> f0db881a
 import Orville.PostgreSQL.Internal.Expr.Name (TableName)
 import Orville.PostgreSQL.Internal.Expr.OrderBy (OrderByClause)
 import Orville.PostgreSQL.Internal.Expr.Where.WhereClause (WhereClause)
@@ -37,13 +33,6 @@
   TableExpr
 tableExpr tableName maybeWhereClause maybeOrderByClause maybeGroupByClause maybeLimitExpr =
   TableExpr $
-<<<<<<< HEAD
-    RawSql.toRawSql tableName
-      <> RawSql.space
-      <> maybe mempty RawSql.toRawSql mbWhereClause
-      <> maybe mempty RawSql.toRawSql maybeOrderByClause
-      <> maybe mempty RawSql.toRawSql maybeGroupByClause
-=======
     RawSql.intercalate RawSql.space $
       (RawSql.toRawSql tableName) :
       catMaybes
@@ -51,5 +40,4 @@
         , RawSql.toRawSql <$> maybeOrderByClause
         , RawSql.toRawSql <$> maybeGroupByClause
         , RawSql.toRawSql <$> maybeLimitExpr
-        ]
->>>>>>> f0db881a
+        ]