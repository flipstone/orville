--- conflicted
+++ resolved
@@ -73,17 +73,6 @@
 
     let exprTestTable = Expr.rawTableName "expr_test"
 
-<<<<<<< HEAD
-    MIO.liftIO . RawSql.executeVoid connection
-      . RawSql.toRawSql
-      $ Expr.insertExpr exprTestTable Nothing (mkGroupByTestInsertSource test)
-
-    result <-
-      MIO.liftIO $
-        RawSql.execute connection
-          . RawSql.toRawSql
-          $ Expr.queryExpr
-=======
     MIO.liftIO . RawSql.executeVoid connection $
       Expr.insertExpr exprTestTable Nothing (mkGroupByTestInsertSource test)
 
@@ -91,7 +80,6 @@
       MIO.liftIO $
         RawSql.execute connection $
           Expr.queryExpr
->>>>>>> f0db881a
             (Expr.selectColumns [fooColumn, barColumn])
             (Expr.tableExpr exprTestTable Nothing Nothing (groupByClause test) Nothing)
 
