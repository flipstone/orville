--- conflicted
+++ resolved
@@ -181,20 +181,6 @@
       dropAndRecreateTestTable fieldDef connection
 
       RawSql.executeVoid connection $
-<<<<<<< HEAD
-        RawSql.toRawSql $
-          Expr.insertExpr
-            testTable
-            Nothing
-            (Expr.insertSqlValues [[FieldDef.fieldValueToSqlValue fieldDef value]])
-
-      result <-
-        RawSql.execute connection $
-          RawSql.toRawSql $
-            Expr.queryExpr
-              (Expr.selectColumns [FieldDef.fieldColumnName fieldDef])
-              (Expr.tableExpr testTable Nothing Nothing Nothing)
-=======
         Expr.insertExpr
           testTable
           Nothing
@@ -205,7 +191,6 @@
           Expr.queryExpr
             (Expr.selectColumns [FieldDef.fieldColumnName fieldDef])
             (Expr.tableExpr testTable Nothing Nothing Nothing Nothing)
->>>>>>> f0db881a
 
       Result.readRows result
 
@@ -232,20 +217,6 @@
       dropAndRecreateTestTable fieldDef connection
 
       RawSql.executeVoid connection $
-<<<<<<< HEAD
-        RawSql.toRawSql $
-          Expr.insertExpr
-            testTable
-            Nothing
-            (Expr.insertSqlValues [[FieldDef.fieldValueToSqlValue fieldDef value]])
-
-      result <-
-        RawSql.execute connection $
-          RawSql.toRawSql $
-            Expr.queryExpr
-              (Expr.selectColumns [FieldDef.fieldColumnName fieldDef])
-              (Expr.tableExpr testTable Nothing Nothing Nothing)
-=======
         Expr.insertExpr
           testTable
           Nothing
@@ -256,7 +227,6 @@
           Expr.queryExpr
             (Expr.selectColumns [FieldDef.fieldColumnName fieldDef])
             (Expr.tableExpr testTable Nothing Nothing Nothing Nothing)
->>>>>>> f0db881a
 
       Result.readRows result
 
@@ -278,18 +248,10 @@
       dropAndRecreateTestTable fieldDef connection
 
       RawSql.executeVoid connection $
-<<<<<<< HEAD
-        RawSql.toRawSql $
-          Expr.insertExpr
-            testTable
-            Nothing
-            (Expr.insertSqlValues [[SqlValue.sqlNull]])
-=======
         Expr.insertExpr
           testTable
           Nothing
           (Expr.insertSqlValues [[SqlValue.sqlNull]])
->>>>>>> f0db881a
 
     case result of
       Left err ->
