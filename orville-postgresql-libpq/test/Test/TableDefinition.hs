--- conflicted
+++ resolved
@@ -21,47 +21,6 @@
 import qualified Test.Property as Property
 import qualified Test.TestTable as TestTable
 
-<<<<<<< HEAD
-tableDefinitionTree :: Pool Connection -> TestTree
-tableDefinitionTree pool =
-  testGroup
-    "TableDefinition"
-    [ testProperty "Creates a table than can round trip an entity through it" . HH.property $ do
-        originalFoo <- HH.forAll Foo.generate
-
-        let insertFoo =
-              mkInsertExpr Foo.table (originalFoo :| [])
-
-            selectFoos =
-              mkQueryExpr Foo.table Nothing Nothing Nothing
-
-        foosFromDB <-
-          liftIO . withResource pool $ \connection -> do
-            TestTable.dropAndRecreateTableDef connection Foo.table
-            RawSql.executeVoid connection (Expr.insertExprToSql insertFoo)
-            result <- RawSql.execute connection (Expr.queryExprToSql selectFoos)
-            marshallResultFromSql (tableMarshaller Foo.table) result
-
-        foosFromDB === Right [originalFoo]
-    , testProperty "Creates a primary key that rejects duplicate records" . HH.withTests 1 . HH.property $ do
-        originalFoo <- HH.forAll Foo.generate
-
-        let insertFoo =
-              mkInsertExpr Foo.table (originalFoo :| [])
-
-        result <- liftIO . try . withResource pool $ \connection -> do
-          TestTable.dropAndRecreateTableDef connection Foo.table
-          RawSql.executeVoid connection (Expr.insertExprToSql insertFoo)
-          RawSql.executeVoid connection (Expr.insertExprToSql insertFoo)
-
-        case result of
-          Right () -> do
-            HH.footnote "Expected 'executeVoid' to return failure, but it did not"
-            HH.failure
-          Left err ->
-            sqlExecutionErrorSqlState err === Just (B8.pack "23505")
-    ]
-=======
 tableDefinitionTests :: Pool.Pool Conn.Connection -> IO Bool
 tableDefinitionTests pool =
   HH.checkSequential $
@@ -76,7 +35,7 @@
                   TableDefinition.mkInsertExpr Foo.table (originalFoo NEL.:| [])
 
                 selectFoos =
-                  TableDefinition.mkQueryExpr Foo.table Nothing Nothing
+                  TableDefinition.mkQueryExpr Foo.table Nothing Nothing Nothing
 
             foosFromDB <-
               MIO.liftIO . Pool.withResource pool $ \connection -> do
@@ -107,5 +66,4 @@
               Left err ->
                 Conn.sqlExecutionErrorSqlState err HH.=== Just (B8.pack "23505")
         )
-      ]
->>>>>>> 3500a920
+      ]