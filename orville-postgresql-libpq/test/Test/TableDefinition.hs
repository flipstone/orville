--- conflicted
+++ resolved
@@ -11,18 +11,10 @@
 import qualified Data.String as String
 import qualified Hedgehog as HH
 
-<<<<<<< HEAD
 import qualified Orville.PostgreSQL.Connection as Conn
-import qualified Orville.PostgreSQL.Internal.Expr as Expr
 import qualified Orville.PostgreSQL.Internal.RawSql as RawSql
 import qualified Orville.PostgreSQL.Internal.SqlMarshaller as SqlMarshaller
 import qualified Orville.PostgreSQL.Internal.TableDefinition as TableDefinition
-=======
-import qualified Database.Orville.PostgreSQL.Connection as Conn
-import qualified Database.Orville.PostgreSQL.Internal.RawSql as RawSql
-import qualified Database.Orville.PostgreSQL.Internal.SqlMarshaller as SqlMarshaller
-import qualified Database.Orville.PostgreSQL.Internal.TableDefinition as TableDefinition
->>>>>>> 0e5a4860
 
 import qualified Test.Entities.Foo as Foo
 import qualified Test.Property as Property
@@ -42,7 +34,7 @@
                   TableDefinition.mkInsertExpr Foo.table (originalFoo NEL.:| [])
 
                 selectFoos =
-                  TableDefinition.mkQueryExpr Foo.table Nothing Nothing Nothing
+                  TableDefinition.mkQueryExpr Foo.table Nothing Nothing Nothing Nothing
 
             foosFromDB <-
               MIO.liftIO . Pool.withResource pool $ \connection -> do
