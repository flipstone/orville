--- conflicted
+++ resolved
@@ -39,13 +39,8 @@
             foosFromDB <-
               MIO.liftIO . Pool.withResource pool $ \connection -> do
                 TestTable.dropAndRecreateTableDef connection Foo.table
-<<<<<<< HEAD
-                RawSql.executeVoid connection (RawSql.toRawSql insertFoo)
-                result <- RawSql.execute connection (RawSql.toRawSql selectFoos)
-=======
                 RawSql.executeVoid connection insertFoo
                 result <- RawSql.execute connection selectFoos
->>>>>>> f0db881a
                 SqlMarshaller.marshallResultFromSql (TableDefinition.tableMarshaller Foo.table) result
 
             foosFromDB HH.=== Right [originalFoo]
@@ -60,13 +55,8 @@
 
             result <- MIO.liftIO . E.try . Pool.withResource pool $ \connection -> do
               TestTable.dropAndRecreateTableDef connection Foo.table
-<<<<<<< HEAD
-              RawSql.executeVoid connection (RawSql.toRawSql insertFoo)
-              RawSql.executeVoid connection (RawSql.toRawSql insertFoo)
-=======
               RawSql.executeVoid connection insertFoo
               RawSql.executeVoid connection insertFoo
->>>>>>> f0db881a
 
             case result of
               Right () -> do
