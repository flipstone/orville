--- conflicted
+++ resolved
@@ -13,8 +13,4 @@
   IO ()
 dropAndRecreateTableDef connection tableDef = do
   RawSql.executeVoid connection (RawSql.fromString "DROP TABLE IF EXISTS " <> RawSql.toRawSql (tableName tableDef))
-<<<<<<< HEAD
-  RawSql.executeVoid connection (RawSql.toRawSql $ mkCreateTableExpr tableDef)
-=======
-  RawSql.executeVoid connection (Expr.createTableExprToSql $ mkCreateTableExpr tableDef)
->>>>>>> f0db881a
+  RawSql.executeVoid connection (mkCreateTableExpr tableDef)