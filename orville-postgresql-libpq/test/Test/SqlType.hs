--- conflicted
+++ resolved
@@ -384,17 +384,10 @@
           Nothing
           (Expr.insertSqlValues [[SqlValue.fromRawBytesNullable (rawSqlValue test)]])
 
-<<<<<<< HEAD
-    result <-
-      RawSql.execute connection $
-        Expr.queryExprToSql $
-          Expr.queryExpr Expr.selectStar (Expr.tableExpr tableName Nothing Nothing Nothing)
-=======
       result <-
         MIO.liftIO . RawSql.execute connection $
           Expr.queryExprToSql $
-            Expr.queryExpr Expr.selectStar (Expr.tableExpr tableName Nothing Nothing)
->>>>>>> 3500a920
+            Expr.queryExpr Expr.selectStar (Expr.tableExpr tableName Nothing Nothing Nothing)
 
       (maybeA : _) <- MIO.liftIO $ ExecutionResult.decodeRows result (sqlType test)
       maybeA HH.=== Just (expectedValue test)
