{-|
Module    : Database.Orville.Internal.Where
Copyright : Flipstone Technology Partners 2016-2018
License   : MIT
-}
{-# LANGUAGE FlexibleContexts #-}
{-# LANGUAGE ExistentialQuantification #-}

module Database.Orville.Internal.Where
  ( WhereCondition(..)
  , (.==)
  , (.<>)
  , (.>)
  , (.>=)
  , (.<)
  , (.<=)
  , (.<-)
  , (%==)
  , whereConditionValues
  , whereAnd
  , whereOr
  , whereIn
  , whereLike
  , whereLikeInsensitive
  , whereNotIn
  , whereQualified
  , whereRaw
  , isNull
  , isNotNull
  , whereClause
  , whereValues
  ) where

import qualified Data.List as List
import Database.HDBC

import qualified Database.Orville.Internal.Expr.WhereExpr as E
import Database.Orville.Internal.FieldDefinition
import Database.Orville.Internal.QueryKey
import Database.Orville.Internal.Types
import Database.Orville.Internal.Expr

{-
  It would be nice to match the SqlValues in these with the types from the
  corresponding FieldDefinitions. However, this would require adding an
  Eq constraint for List.nub on the .<- operation, which I'm not willing
  to do at this moment.

  Alternately, we could eliminate storing the entire FieldDefinition here,
  thereby removing the need for ExistentialQuantification. Currently the
  field definition is being used in the QueryKeyable instances for WhereCondition
  for calls to qkOp an friends. Replacing FieldDefinition with just the field
  name here would be nice. We would probably want a fully-fledged FieldName
  type whech could provide the appropriate QueryKeyable instance. That then
  raises questions about the ergonomics users creating FieldDefinition values
  without requiring OverloadedStrings to be turned on.
-}
data WhereCondition
  = WhereConditionExpr E.WhereExpr
<<<<<<< HEAD
  | forall a. Like (FieldDefinition a)
                   SqlValue
  | forall a. LikeInsensitive (FieldDefinition a)
                              SqlValue
=======
  | forall a. In (FieldDefinition a)
                 [SqlValue]
  | forall a. NotIn (FieldDefinition a)
                    [SqlValue]
>>>>>>> f175ea8c
  | Or [WhereCondition]
  | And [WhereCondition]
  | forall a b c. Qualified (TableDefinition a b c)
                            WhereCondition

instance QueryKeyable WhereCondition where
  queryKey (WhereConditionExpr (Expr (Right form))) = queryKey form
  queryKey (WhereConditionExpr (Expr (Left raw))) = QKField $ rawExprToSql raw
<<<<<<< HEAD
  queryKey (Like field value) = qkOp2 "LIKE" field value
  queryKey (LikeInsensitive field value) = qkOp2 "ILIKE" field value
=======
  queryKey (In field values) = qkOp2 "IN" field values
  queryKey (NotIn field values) = qkOp2 "NOT IN" field values
>>>>>>> f175ea8c
  queryKey (Or conds) = qkOp "OR" conds
  queryKey (And conds) = qkOp "And" conds
  queryKey (Qualified _ cond) = queryKey cond

(.==) :: FieldDefinition a -> a -> WhereCondition
fieldDef .== a = WhereConditionExpr . expr $ nameForm E..== sqlValue
  where
    nameForm = fieldToNameForm fieldDef
    sqlValue = fieldToSqlValue fieldDef a

(.<>) :: FieldDefinition a -> a -> WhereCondition
fieldDef .<> a = WhereConditionExpr . expr $ nameForm E..<> sqlValue
  where
    nameForm = fieldToNameForm fieldDef
    sqlValue = fieldToSqlValue fieldDef a

(.>) :: FieldDefinition a -> a -> WhereCondition
fieldDef .> a = WhereConditionExpr . expr $ nameForm E..> sqlValue
  where
    nameForm = fieldToNameForm fieldDef
    sqlValue = fieldToSqlValue fieldDef a

(.>=) :: FieldDefinition a -> a -> WhereCondition
fieldDef .>= a = WhereConditionExpr . expr $ nameForm E..>= sqlValue
  where
    nameForm = fieldToNameForm fieldDef
    sqlValue = fieldToSqlValue fieldDef a

(.<) :: FieldDefinition a -> a -> WhereCondition
fieldDef .< a = WhereConditionExpr . expr $ nameForm E..< sqlValue
  where
    nameForm = fieldToNameForm fieldDef
    sqlValue = fieldToSqlValue fieldDef a

(.<=) :: FieldDefinition a -> a -> WhereCondition
fieldDef .<= a = WhereConditionExpr . expr $ nameForm E..<= sqlValue
  where
    nameForm = fieldToNameForm fieldDef
    sqlValue = fieldToSqlValue fieldDef a

(.<-) :: FieldDefinition a -> [a] -> WhereCondition
fieldDef .<- as = whereIn fieldDef as

(%==) :: FieldDefinition a -> a -> WhereCondition
fieldDef %== a = WhereConditionExpr . expr $ nameForm E.%== sqlValue
  where
    nameForm = fieldToNameForm fieldDef
    sqlValue = fieldToSqlValue fieldDef a

whereConditionSql :: WhereCondition -> String
whereConditionSql cond = internalWhereConditionSql Nothing cond

internalWhereConditionSql ::
     Maybe (TableDefinition a b c) -> WhereCondition -> String
internalWhereConditionSql (Just tableDef) (WhereConditionExpr expression) =
  rawExprToSql . generateSql $ expression `qualified` (tableName tableDef)
internalWhereConditionSql Nothing (WhereConditionExpr expression) =
  rawExprToSql . generateSql $ expression
<<<<<<< HEAD
internalWhereConditionSql tableDef (Like fieldDef _) =
  qualifiedFieldName tableDef fieldDef ++ " LIKE ?"
internalWhereConditionSql tableDef (LikeInsensitive fieldDef _) =
  qualifiedFieldName tableDef fieldDef ++ " ILIKE ?"
=======
internalWhereConditionSql tableDef (In fieldDef values) =
  qualifiedFieldName tableDef fieldDef ++ " IN (" ++ quesses ++ ")"
  where
    quesses = List.intercalate "," (map (const "?") values)
internalWhereConditionSql tableDef (NotIn fieldDef values) =
  qualifiedFieldName tableDef fieldDef ++ " NOT IN (" ++ quesses ++ ")"
  where
    quesses = List.intercalate "," (map (const "?") values)
internalWhereConditionSql _ AlwaysFalse = "TRUE = FALSE"
>>>>>>> f175ea8c
internalWhereConditionSql tableDef (Or conds) =
  List.intercalate " OR " condsSql
  where
    condsSql = map condSql conds
    condSql c = "(" ++ internalWhereConditionSql tableDef c ++ ")"
internalWhereConditionSql tableDef (And conds) =
  List.intercalate " AND " condsSql
  where
    condsSql = map condSql conds
    condSql c = "(" ++ internalWhereConditionSql tableDef c ++ ")"
internalWhereConditionSql _ (Qualified tableDef cond) =
  internalWhereConditionSql (Just tableDef) cond

qualifiedFieldName ::
     Maybe (TableDefinition a b c) -> FieldDefinition d -> String
qualifiedFieldName maybeTableDef fieldDef =
  case maybeTableDef of
    Just tableDef -> tableName tableDef ++ "." ++ fieldName fieldDef
    Nothing -> fieldName fieldDef

whereConditionValues :: WhereCondition -> [SqlValue]
whereConditionValues (WhereConditionExpr (Expr (Right form))) = E.whereValues [form]
whereConditionValues (WhereConditionExpr (Expr (Left _))) = []
<<<<<<< HEAD
whereConditionValues (Like _ value) = [value]
whereConditionValues (LikeInsensitive _ value) = [value]
=======
whereConditionValues (In _ values) = values
whereConditionValues (NotIn _ values) = values
whereConditionValues AlwaysFalse = []
>>>>>>> f175ea8c
whereConditionValues (Or conds) = concatMap whereConditionValues conds
whereConditionValues (And conds) = concatMap whereConditionValues conds
whereConditionValues (Qualified _ cond) = whereConditionValues cond

whereAnd :: [WhereCondition] -> WhereCondition
whereAnd = And

whereOr :: [WhereCondition] -> WhereCondition
whereOr = Or

whereIn :: FieldDefinition a -> [a] -> WhereCondition
whereIn fieldDef values = WhereConditionExpr . expr
  $ E.whereIn (fieldToNameForm fieldDef) (map (fieldToSqlValue fieldDef) values)

whereLike :: FieldDefinition a -> String -> WhereCondition
whereLike fieldDef raw =
  WhereConditionForm $ E.whereLike (fieldToNameForm fieldDef) (toSql raw)

whereLikeInsensitive :: FieldDefinition a -> String -> WhereCondition
whereLikeInsensitive fieldDef raw =
  WhereConditionForm $ E.whereLikeInsensitive (fieldToNameForm fieldDef) (toSql raw)

whereNotIn :: FieldDefinition a -> [a] -> WhereCondition
whereNotIn fieldDef values = WhereConditionExpr . expr
  $ E.whereNotIn (fieldToNameForm fieldDef) (map (fieldToSqlValue fieldDef) values)

whereQualified :: TableDefinition a b c -> WhereCondition -> WhereCondition
whereQualified tableDef cond = Qualified tableDef cond

whereRaw :: String -> [SqlValue] -> WhereCondition
whereRaw str values = WhereConditionExpr . expr $ E.whereRaw str values

isNull :: FieldDefinition a -> WhereCondition
isNull = WhereConditionExpr . expr . E.whereNull . fieldToNameForm

isNotNull :: FieldDefinition a -> WhereCondition
isNotNull = WhereConditionExpr . expr . E.whereNotNull . fieldToNameForm

whereClause :: [WhereCondition] -> String
whereClause [] = ""
whereClause conds = "WHERE " ++ whereConditionSql (whereAnd conds)

whereValues :: [WhereCondition] -> [SqlValue]
whereValues = List.concatMap whereConditionValues<|MERGE_RESOLUTION|>--- conflicted
+++ resolved
@@ -57,17 +57,6 @@
 -}
 data WhereCondition
   = WhereConditionExpr E.WhereExpr
-<<<<<<< HEAD
-  | forall a. Like (FieldDefinition a)
-                   SqlValue
-  | forall a. LikeInsensitive (FieldDefinition a)
-                              SqlValue
-=======
-  | forall a. In (FieldDefinition a)
-                 [SqlValue]
-  | forall a. NotIn (FieldDefinition a)
-                    [SqlValue]
->>>>>>> f175ea8c
   | Or [WhereCondition]
   | And [WhereCondition]
   | forall a b c. Qualified (TableDefinition a b c)
@@ -76,13 +65,6 @@
 instance QueryKeyable WhereCondition where
   queryKey (WhereConditionExpr (Expr (Right form))) = queryKey form
   queryKey (WhereConditionExpr (Expr (Left raw))) = QKField $ rawExprToSql raw
-<<<<<<< HEAD
-  queryKey (Like field value) = qkOp2 "LIKE" field value
-  queryKey (LikeInsensitive field value) = qkOp2 "ILIKE" field value
-=======
-  queryKey (In field values) = qkOp2 "IN" field values
-  queryKey (NotIn field values) = qkOp2 "NOT IN" field values
->>>>>>> f175ea8c
   queryKey (Or conds) = qkOp "OR" conds
   queryKey (And conds) = qkOp "And" conds
   queryKey (Qualified _ cond) = queryKey cond
@@ -141,22 +123,6 @@
   rawExprToSql . generateSql $ expression `qualified` (tableName tableDef)
 internalWhereConditionSql Nothing (WhereConditionExpr expression) =
   rawExprToSql . generateSql $ expression
-<<<<<<< HEAD
-internalWhereConditionSql tableDef (Like fieldDef _) =
-  qualifiedFieldName tableDef fieldDef ++ " LIKE ?"
-internalWhereConditionSql tableDef (LikeInsensitive fieldDef _) =
-  qualifiedFieldName tableDef fieldDef ++ " ILIKE ?"
-=======
-internalWhereConditionSql tableDef (In fieldDef values) =
-  qualifiedFieldName tableDef fieldDef ++ " IN (" ++ quesses ++ ")"
-  where
-    quesses = List.intercalate "," (map (const "?") values)
-internalWhereConditionSql tableDef (NotIn fieldDef values) =
-  qualifiedFieldName tableDef fieldDef ++ " NOT IN (" ++ quesses ++ ")"
-  where
-    quesses = List.intercalate "," (map (const "?") values)
-internalWhereConditionSql _ AlwaysFalse = "TRUE = FALSE"
->>>>>>> f175ea8c
 internalWhereConditionSql tableDef (Or conds) =
   List.intercalate " OR " condsSql
   where
@@ -180,14 +146,6 @@
 whereConditionValues :: WhereCondition -> [SqlValue]
 whereConditionValues (WhereConditionExpr (Expr (Right form))) = E.whereValues [form]
 whereConditionValues (WhereConditionExpr (Expr (Left _))) = []
-<<<<<<< HEAD
-whereConditionValues (Like _ value) = [value]
-whereConditionValues (LikeInsensitive _ value) = [value]
-=======
-whereConditionValues (In _ values) = values
-whereConditionValues (NotIn _ values) = values
-whereConditionValues AlwaysFalse = []
->>>>>>> f175ea8c
 whereConditionValues (Or conds) = concatMap whereConditionValues conds
 whereConditionValues (And conds) = concatMap whereConditionValues conds
 whereConditionValues (Qualified _ cond) = whereConditionValues cond
@@ -203,12 +161,12 @@
   $ E.whereIn (fieldToNameForm fieldDef) (map (fieldToSqlValue fieldDef) values)
 
 whereLike :: FieldDefinition a -> String -> WhereCondition
-whereLike fieldDef raw =
-  WhereConditionForm $ E.whereLike (fieldToNameForm fieldDef) (toSql raw)
+whereLike fieldDef raw = WhereConditionExpr . expr
+  $ E.whereLike (fieldToNameForm fieldDef) (toSql raw)
 
 whereLikeInsensitive :: FieldDefinition a -> String -> WhereCondition
-whereLikeInsensitive fieldDef raw =
-  WhereConditionForm $ E.whereLikeInsensitive (fieldToNameForm fieldDef) (toSql raw)
+whereLikeInsensitive fieldDef raw = WhereConditionExpr .expr
+  $ E.whereLikeInsensitive (fieldToNameForm fieldDef) (toSql raw)
 
 whereNotIn :: FieldDefinition a -> [a] -> WhereCondition
 whereNotIn fieldDef values = WhereConditionExpr . expr
