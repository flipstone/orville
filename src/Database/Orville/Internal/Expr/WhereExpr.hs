module Database.Orville.Internal.Expr.WhereExpr
( WhereExpr
, WhereForm
, (.==)
, (.<>)
, (.>)
, (.>=)
, (.<)
, (.<=)
, (%==)
, (.<-)
, whereValues
<<<<<<< HEAD
, whereIn
, whereNotIn
=======
, whereLike
, whereLikeInsensitive
>>>>>>> f175ea8c
, whereNull
, whereNotNull
, whereRaw
) where

import qualified Data.List as List
import Data.Monoid
import Database.HDBC

import Database.Orville.Internal.Expr.Expr
import Database.Orville.Internal.Expr.NameExpr
import Database.Orville.Internal.QueryKey

type WhereExpr = Expr WhereForm

data WhereForm
<<<<<<< HEAD
  = WhereAlwaysFalse
  | WhereAlwaysTrue
  | WhereBinOp String NameForm SqlValue
  | WhereIn NameForm [SqlValue]
  | WhereNotIn NameForm [SqlValue]
=======
  = WhereBinOp String NameForm SqlValue
  | WhereLike NameForm SqlValue
  | WhereLikeInsensitive NameForm SqlValue
>>>>>>> f175ea8c
  | WhereNull NameForm
  | WhereNotNull NameForm
  | WhereRaw String [SqlValue]

instance QualifySql WhereForm where
  qualified cond@WhereAlwaysFalse _ = cond
  qualified cond@WhereAlwaysTrue _ = cond
  qualified (WhereBinOp op field value) table =
    WhereBinOp op (field `qualified` table) value
<<<<<<< HEAD
  qualified (WhereIn field values) table =
    WhereIn (field `qualified` table) values
  qualified (WhereNotIn field values) table =
    WhereNotIn (field `qualified` table) values
=======
  qualified (WhereLike field value) table =
    WhereLike (field `qualified` table) value
  qualified (WhereLikeInsensitive field value) table =
    WhereLikeInsensitive (field `qualified` table) value
>>>>>>> f175ea8c
  qualified (WhereNull field) table =
    WhereNull (field `qualified` table)
  qualified (WhereNotNull field) table =
    WhereNotNull (field `qualified` table)
  qualified raw@(WhereRaw _ _) _ = raw

instance QueryKeyable WhereForm where
  queryKey WhereAlwaysFalse = qkOp "FALSE" QKEmpty
  queryKey WhereAlwaysTrue = qkOp "TRUE" QKEmpty
  queryKey (WhereBinOp op field value) = qkOp2 op field value
<<<<<<< HEAD
  queryKey (WhereIn field values) = qkOp2 "IN" field values
  queryKey (WhereNotIn field values) = qkOp2 "NOT IN" field values
=======
  queryKey (WhereLike field value) = qkOp2 "LIKE" field value
  queryKey (WhereLikeInsensitive field value) = qkOp2 "ILIKE" field value
>>>>>>> f175ea8c
  queryKey (WhereNull field) = qkOp "IS NULL" field
  queryKey (WhereNotNull field) = qkOp "NOT IS NULL" field
  queryKey (WhereRaw raw values) = qkOp raw values

instance GenerateSql WhereForm where
  generateSql WhereAlwaysFalse = rawSql "TRUE = FALSE"
  generateSql WhereAlwaysTrue = rawSql "TRUE = TRUE"
  generateSql (WhereBinOp op field _) =
    (generateSql field) <> rawSql (" " <> op <> " ?")
<<<<<<< HEAD
  generateSql (WhereIn field values) =
    (generateSql field) <> rawSql (" IN (" <> quesses <> ")")
    where
      quesses = List.intercalate "," (map (const "?") values)
  generateSql (WhereNotIn field values) =
    (generateSql field) <> rawSql (" NOT IN (" <> quesses <> ")")
    where
      quesses = List.intercalate "," (map (const "?") values)
=======
  generateSql (WhereLike field _) =
    (generateSql field) <> rawSql " LIKE ?"
  generateSql (WhereLikeInsensitive field _) =
    (generateSql field) <> rawSql " ILIKE ?"
>>>>>>> f175ea8c
  generateSql (WhereNull field) =
    (generateSql field) <> rawSql " IS NULL"
  generateSql (WhereNotNull field) =
    (generateSql field) <> rawSql " IS NOT NULL"
  generateSql (WhereRaw raw _) = rawSql raw

(.==) :: NameForm -> SqlValue -> WhereForm
name .== value = WhereBinOp "=" name value

(.<>) :: NameForm -> SqlValue -> WhereForm
name .<> value = WhereBinOp "<>" name value

(.>) :: NameForm -> SqlValue -> WhereForm
name .> value = WhereBinOp ">" name value

(.>=) :: NameForm -> SqlValue -> WhereForm
name .>= value = WhereBinOp ">=" name value

(.<) :: NameForm -> SqlValue -> WhereForm
name .< value = WhereBinOp "<" name value

(.<=) :: NameForm -> SqlValue -> WhereForm
name .<= value = WhereBinOp "<=" name value

(%==) :: NameForm -> SqlValue -> WhereForm
name %== value = WhereBinOp "@@" name value

<<<<<<< HEAD
(.<-) :: NameForm -> [SqlValue] -> WhereForm
name .<- values = whereIn name values

whereIn :: NameForm -> [SqlValue] -> WhereForm
whereIn _ [] = WhereAlwaysFalse
whereIn field values = WhereIn field (List.nub values)

whereNotIn :: NameForm -> [SqlValue] -> WhereForm
whereNotIn _ [] = WhereAlwaysTrue
whereNotIn field values = WhereNotIn field (List.nub values)
=======
whereLike :: NameForm -> SqlValue -> WhereForm
whereLike = WhereLike

whereLikeInsensitive :: NameForm -> SqlValue -> WhereForm
whereLikeInsensitive = WhereLikeInsensitive
>>>>>>> f175ea8c

whereNull :: NameForm -> WhereForm
whereNull = WhereNull

whereNotNull :: NameForm -> WhereForm
whereNotNull = WhereNotNull

whereRaw :: String -> [SqlValue] -> WhereForm
whereRaw = WhereRaw

whereValues :: [WhereForm] -> [SqlValue]
whereValues = List.concatMap whereValuesInternal

whereValuesInternal :: WhereForm -> [SqlValue]
whereValuesInternal (WhereAlwaysFalse) = []
whereValuesInternal (WhereAlwaysTrue) = []
whereValuesInternal (WhereBinOp _ _ value) = [value]
<<<<<<< HEAD
whereValuesInternal (WhereIn _ values) = values
whereValuesInternal (WhereNotIn _ values) = values
=======
whereValuesInternal (WhereLike _ value) = [value]
whereValuesInternal (WhereLikeInsensitive _ value) = [value]
>>>>>>> f175ea8c
whereValuesInternal (WhereNull _) = []
whereValuesInternal (WhereNotNull _) = []
whereValuesInternal (WhereRaw _ values) = values<|MERGE_RESOLUTION|>--- conflicted
+++ resolved
@@ -10,13 +10,10 @@
 , (%==)
 , (.<-)
 , whereValues
-<<<<<<< HEAD
 , whereIn
 , whereNotIn
-=======
 , whereLike
 , whereLikeInsensitive
->>>>>>> f175ea8c
 , whereNull
 , whereNotNull
 , whereRaw
@@ -33,17 +30,13 @@
 type WhereExpr = Expr WhereForm
 
 data WhereForm
-<<<<<<< HEAD
   = WhereAlwaysFalse
   | WhereAlwaysTrue
   | WhereBinOp String NameForm SqlValue
   | WhereIn NameForm [SqlValue]
   | WhereNotIn NameForm [SqlValue]
-=======
-  = WhereBinOp String NameForm SqlValue
   | WhereLike NameForm SqlValue
   | WhereLikeInsensitive NameForm SqlValue
->>>>>>> f175ea8c
   | WhereNull NameForm
   | WhereNotNull NameForm
   | WhereRaw String [SqlValue]
@@ -53,17 +46,14 @@
   qualified cond@WhereAlwaysTrue _ = cond
   qualified (WhereBinOp op field value) table =
     WhereBinOp op (field `qualified` table) value
-<<<<<<< HEAD
   qualified (WhereIn field values) table =
     WhereIn (field `qualified` table) values
   qualified (WhereNotIn field values) table =
     WhereNotIn (field `qualified` table) values
-=======
   qualified (WhereLike field value) table =
     WhereLike (field `qualified` table) value
   qualified (WhereLikeInsensitive field value) table =
     WhereLikeInsensitive (field `qualified` table) value
->>>>>>> f175ea8c
   qualified (WhereNull field) table =
     WhereNull (field `qualified` table)
   qualified (WhereNotNull field) table =
@@ -74,13 +64,10 @@
   queryKey WhereAlwaysFalse = qkOp "FALSE" QKEmpty
   queryKey WhereAlwaysTrue = qkOp "TRUE" QKEmpty
   queryKey (WhereBinOp op field value) = qkOp2 op field value
-<<<<<<< HEAD
   queryKey (WhereIn field values) = qkOp2 "IN" field values
   queryKey (WhereNotIn field values) = qkOp2 "NOT IN" field values
-=======
   queryKey (WhereLike field value) = qkOp2 "LIKE" field value
   queryKey (WhereLikeInsensitive field value) = qkOp2 "ILIKE" field value
->>>>>>> f175ea8c
   queryKey (WhereNull field) = qkOp "IS NULL" field
   queryKey (WhereNotNull field) = qkOp "NOT IS NULL" field
   queryKey (WhereRaw raw values) = qkOp raw values
@@ -90,7 +77,6 @@
   generateSql WhereAlwaysTrue = rawSql "TRUE = TRUE"
   generateSql (WhereBinOp op field _) =
     (generateSql field) <> rawSql (" " <> op <> " ?")
-<<<<<<< HEAD
   generateSql (WhereIn field values) =
     (generateSql field) <> rawSql (" IN (" <> quesses <> ")")
     where
@@ -99,12 +85,10 @@
     (generateSql field) <> rawSql (" NOT IN (" <> quesses <> ")")
     where
       quesses = List.intercalate "," (map (const "?") values)
-=======
   generateSql (WhereLike field _) =
     (generateSql field) <> rawSql " LIKE ?"
   generateSql (WhereLikeInsensitive field _) =
     (generateSql field) <> rawSql " ILIKE ?"
->>>>>>> f175ea8c
   generateSql (WhereNull field) =
     (generateSql field) <> rawSql " IS NULL"
   generateSql (WhereNotNull field) =
@@ -132,7 +116,6 @@
 (%==) :: NameForm -> SqlValue -> WhereForm
 name %== value = WhereBinOp "@@" name value
 
-<<<<<<< HEAD
 (.<-) :: NameForm -> [SqlValue] -> WhereForm
 name .<- values = whereIn name values
 
@@ -143,13 +126,12 @@
 whereNotIn :: NameForm -> [SqlValue] -> WhereForm
 whereNotIn _ [] = WhereAlwaysTrue
 whereNotIn field values = WhereNotIn field (List.nub values)
-=======
+
 whereLike :: NameForm -> SqlValue -> WhereForm
 whereLike = WhereLike
 
 whereLikeInsensitive :: NameForm -> SqlValue -> WhereForm
 whereLikeInsensitive = WhereLikeInsensitive
->>>>>>> f175ea8c
 
 whereNull :: NameForm -> WhereForm
 whereNull = WhereNull
@@ -167,13 +149,10 @@
 whereValuesInternal (WhereAlwaysFalse) = []
 whereValuesInternal (WhereAlwaysTrue) = []
 whereValuesInternal (WhereBinOp _ _ value) = [value]
-<<<<<<< HEAD
 whereValuesInternal (WhereIn _ values) = values
 whereValuesInternal (WhereNotIn _ values) = values
-=======
 whereValuesInternal (WhereLike _ value) = [value]
 whereValuesInternal (WhereLikeInsensitive _ value) = [value]
->>>>>>> f175ea8c
 whereValuesInternal (WhereNull _) = []
 whereValuesInternal (WhereNotNull _) = []
 whereValuesInternal (WhereRaw _ values) = values